require 'sequel_core/adapters/utils/unsupported'

module Sequel
  module Schema
    module SQL
      # Keep default column_references_sql for add_foreign_key support
      alias default_column_references_sql column_references_sql
    end
  end
  module MySQL
    # Set the default options used for CREATE TABLE
    metaattr_accessor :default_charset, :default_collate, :default_engine

    # Methods shared by Database instances that connect to MySQL,
    # currently supported by the native and JDBC adapters.
    module DatabaseMethods
      AUTO_INCREMENT = 'AUTO_INCREMENT'.freeze
      NOT_NULL = Sequel::Schema::SQL::NOT_NULL
      NULL = Sequel::Schema::SQL::NULL
      PRIMARY_KEY = Sequel::Schema::SQL::PRIMARY_KEY
      TYPES = Sequel::Schema::SQL::TYPES.merge(DateTime=>'datetime', \
        TrueClass=>'tinyint', FalseClass=>'tinyint')
      UNIQUE = Sequel::Schema::SQL::UNIQUE
      UNSIGNED = Sequel::Schema::SQL::UNSIGNED
      
      # Use MySQL specific syntax for rename column, set column type, and
      # drop index cases.
      def alter_table_sql(table, op)
        case op[:op]
        when :add_column
          if related = op.delete(:table)
            sql = super(table, op)
            op[:table] = related
            [sql, "ALTER TABLE #{quote_schema_table(table)} ADD FOREIGN KEY (#{quote_identifier(op[:name])})#{default_column_references_sql(op)}"]
          else
            super(table, op)
          end
        when :rename_column
          "ALTER TABLE #{quote_schema_table(table)} CHANGE COLUMN #{quote_identifier(op[:name])} #{quote_identifier(op[:new_name])} #{type_literal(op)}"
        when :set_column_type
          "ALTER TABLE #{quote_schema_table(table)} CHANGE COLUMN #{quote_identifier(op[:name])} #{quote_identifier(op[:name])} #{type_literal(op)}"
        when :drop_index
          "#{drop_index_sql(table, op)} ON #{quote_schema_table(table)}"
        else
          super(table, op)
        end
      end
      
      # Use MySQL specific AUTO_INCREMENT text.
      def auto_increment_sql
        AUTO_INCREMENT
      end
      
      # Handle MySQL specific syntax for column references
      def column_references_sql(column)
        "#{", FOREIGN KEY (#{quote_identifier(column[:name])})" unless column[:type] == :check}#{super(column)}"
      end
      
      # Use MySQL specific syntax for engine type and character encoding
      def create_table_sql_list(name, columns, indexes = nil, options = {})
        options[:engine] = Sequel::MySQL.default_engine unless options.include?(:engine)
        options[:charset] = Sequel::MySQL.default_charset unless options.include?(:charset)
        options[:collate] = Sequel::MySQL.default_collate unless options.include?(:collate)
        sql = ["CREATE TABLE #{quote_schema_table(name)} (#{column_list_sql(columns)})#{" ENGINE=#{options[:engine]}" if options[:engine]}#{" DEFAULT CHARSET=#{options[:charset]}" if options[:charset]}#{" DEFAULT COLLATE=#{options[:collate]}" if options[:collate]}"]
        sql.concat(index_list_sql_list(name, indexes)) if indexes && !indexes.empty?
        sql
      end

      # Handle MySQL specific index SQL syntax
      def index_definition_sql(table_name, index)
        index_name = quote_identifier(index[:name] || default_index_name(table_name, index[:columns]))
        index_type = case index[:type]
        when :full_text
          "FULLTEXT "
        when :spatial
          "SPATIAL "
        else
          using = " USING #{index[:type]}" unless index[:type] == nil
          "UNIQUE " if index[:unique]
        end
        "CREATE #{index_type}INDEX #{index_name} ON #{quote_schema_table(table_name)} #{literal(index[:columns])}#{using}"
      end
      
      # Get version of MySQL server, used for determined capabilities.
      def server_version
        m = /(\d+)\.(\d+)\.(\d+)/.match(get(SQL::Function.new(:version)))
        @server_version ||= (m[1].to_i * 10000) + (m[2].to_i * 100) + m[3].to_i
      end
      
      # Return an array of symbols specifying table names in the current database.
      #
      # Options:
      # * :server - Set the server to use
      def tables(opts={})
        ds = self['SHOW TABLES'].server(opts[:server])
        ds.identifier_output_method = nil
        ds2 = dataset
        ds.map{|r| ds2.send(:output_identifier, r.values.first)}
      end
      
      # Changes the database in use by issuing a USE statement.  I would be
      # very careful if I used this.
      def use(db_name)
        disconnect
        @opts[:database] = db_name if self << "USE #{db_name}"
        @schemas = nil
        self
      end
      
      private
      
      # MySQL folds unquoted identifiers to lowercase, so it shouldn't need to upcase identifiers on input.
      def identifier_input_method_default
        nil
      end
      
      # MySQL folds unquoted identifiers to lowercase, so it shouldn't need to upcase identifiers on output.
      def identifier_output_method_default
        nil
      end

      # Use the MySQL specific DESCRIBE syntax to get a table description.
      def schema_parse_table(table_name, opts)
        ds = self["DESCRIBE ?", SQL::Identifier.new(table_name)]
        ds.identifier_output_method = nil
        ds2 = dataset
        ds.map do |row|
          row.delete(:Extra)
          row[:allow_null] = row.delete(:Null) == 'YES'
          row[:default] = row.delete(:Default)
          row[:primary_key] = row.delete(:Key) == 'PRI'
          row[:default] = nil if row[:default].blank?
          row[:db_type] = row.delete(:Type)
          row[:type] = schema_column_type(row[:db_type])
          [ds2.send(:output_identifier, row.delete(:Field)), row]
        end
      end

      # Override the standard type conversions with MySQL specific ones
      def type_literal_base(column)
        TYPES[column[:type]]
      end
    end
  
    # Dataset methods shared by datasets that use MySQL databases.
    module DatasetMethods
      include Dataset::UnsupportedIntersectExcept

      BOOL_TRUE = '1'.freeze
      BOOL_FALSE = '0'.freeze
<<<<<<< HEAD
      CAST_TYPES = {String=>:CHAR, Integer=>:SIGNED, Time=>:DATETIME, DateTime=>:DATETIME, Numeric=>:DECIMAL, BigDecimal=>:DECIMAL, File=>:BINARY}
=======
      TIMESTAMP_FORMAT = "'%Y-%m-%d %H:%M:%S'".freeze
>>>>>>> e7ad7656
      COMMA_SEPARATOR = ', '.freeze
      
      # MySQL can't use the varchar type in a cast.
      def cast_sql(expr, type)
        "CAST(#{literal(expr)} AS #{CAST_TYPES[type] || db.send(:type_literal_base, :type=>type)})"
      end

      # MySQL specific syntax for LIKE/REGEXP searches, as well as
      # string concatenation.
      def complex_expression_sql(op, args)
        case op
        when :~, :'!~', :'~*', :'!~*', :LIKE, :'NOT LIKE', :ILIKE, :'NOT ILIKE'
          "(#{literal(args.at(0))} #{'NOT ' if [:'NOT LIKE', :'NOT ILIKE', :'!~', :'!~*'].include?(op)}#{[:~, :'!~', :'~*', :'!~*'].include?(op) ? 'REGEXP' : 'LIKE'} #{'BINARY ' if [:~, :'!~', :LIKE, :'NOT LIKE'].include?(op)}#{literal(args.at(1))})"
        when :'||'
          if args.length > 1
            "CONCAT(#{args.collect{|a| literal(a)}.join(', ')})"
          else
            literal(args.at(0))
          end
        else
          super(op, args)
        end
      end
      
      # MySQL supports ORDER and LIMIT clauses in DELETE statements.
      def delete_sql(opts = nil)
        sql = super
        opts = opts ? @opts.merge(opts) : @opts

        if order = opts[:order]
          sql << " ORDER BY #{expression_list(order)}"
        end
        if limit = opts[:limit]
          sql << " LIMIT #{limit}"
        end

        sql
      end

      # MySQL specific full text search syntax.
      def full_text_search(cols, terms, opts = {})
        mode = opts[:boolean] ? " IN BOOLEAN MODE" : ""
        s = if Array === terms
          if mode.blank?
            "MATCH #{literal(Array(cols))} AGAINST #{literal(terms)}"
          else
            "MATCH #{literal(Array(cols))} AGAINST (#{literal(terms)[1...-1]}#{mode})"
          end
        else
          "MATCH #{literal(Array(cols))} AGAINST (#{literal(terms)}#{mode})"
        end
        filter(s)
      end

      # MySQL allows HAVING clause on ungrouped datasets.
      def having(*cond, &block)
        @opts[:having] = {}
        x = filter(*cond, &block)
      end
      
      # MySQL doesn't use the SQL standard DEFAULT VALUES.
      def insert_default_values_sql
        "INSERT INTO #{source_list(@opts[:from])} () VALUES ()"
      end

      # Transforms an CROSS JOIN to an INNER JOIN if the expr is not nil.
      # Raises an error on use of :full_outer type, since MySQL doesn't support it.
      def join_table(type, table, expr=nil, table_alias={})
        type = :inner if (type == :cross) && !expr.nil?
        raise(Sequel::Error, "MySQL doesn't support FULL OUTER JOIN") if type == :full_outer
        super(type, table, expr, table_alias)
      end
      
      # Transforms :natural_inner to NATURAL LEFT JOIN and straight to
      # STRAIGHT_JOIN.
      def join_type_sql(join_type)
        case join_type
        when :straight then 'STRAIGHT_JOIN'
        when :natural_inner then 'NATURAL LEFT JOIN'
        else super
        end
      end
      
      # MySQL specific syntax for inserting multiple values at once.
      def multi_insert_sql(columns, values)
        values = values.map {|r| literal(Array(r))}.join(COMMA_SEPARATOR)
        ["INSERT INTO #{source_list(@opts[:from])} (#{identifier_list(columns)}) VALUES #{values}"]
      end
      
      # MySQL uses the nonstandard ` (backtick) for quoting identifiers.
      def quoted_identifier(c)
        "`#{c}`"
      end
      
      # MySQL specific syntax for REPLACE (aka UPSERT, or update if exists,
      # insert if it doesn't).
      def replace_sql(*values)
        from = source_list(@opts[:from])
        if values.empty?
          "REPLACE INTO #{from} DEFAULT VALUES"
        else
          values = values[0] if values.size == 1
          
          # if hash or array with keys we need to transform the values
          if @transform && (values.is_a?(Hash) || (values.is_a?(Array) && values.keys))
            values = transform_save(values)
          end

          case values
          when Array
            if values.empty?
              "REPLACE INTO #{from} DEFAULT VALUES"
            else
              "REPLACE INTO #{from} VALUES #{literal(values)}"
            end
          when Hash
            if values.empty?
              "REPLACE INTO #{from} DEFAULT VALUES"
            else
              fl, vl = [], []
              values.each {|k, v| fl << literal(k.is_a?(String) ? k.to_sym : k); vl << literal(v)}
              "REPLACE INTO #{from} (#{fl.join(COMMA_SEPARATOR)}) VALUES (#{vl.join(COMMA_SEPARATOR)})"
            end
          when Dataset
            "REPLACE INTO #{from} #{literal(values)}"
          else
            if values.respond_to?(:values)
              replace_sql(values.values)
            else  
              "REPLACE INTO #{from} VALUES (#{literal(values)})"
            end
          end
        end
      end
      
      # MySQL supports ORDER and LIMIT clauses in UPDATE statements.
      def update_sql(values, opts = nil)
        sql = super
        opts = opts ? @opts.merge(opts) : @opts

        if order = opts[:order]
          sql << " ORDER BY #{expression_list(order)}"
        end
        if limit = opts[:limit]
          sql << " LIMIT #{limit}"
        end

        sql
      end

      private

      # Use MySQL Timestamp format
      def literal_datetime(v)
        v.strftime(TIMESTAMP_FORMAT)
      end

      # Use 0 for false on MySQL
      def literal_false
        BOOL_FALSE
      end

      # Use MySQL Timestamp format
      def literal_time(v)
        v.strftime(TIMESTAMP_FORMAT)
      end

      # Use 1 for true on MySQL
      def literal_true
        BOOL_TRUE
      end
      
      # MySQL doesn't support DISTINCT ON
      def select_distinct_sql(sql, opts)
        if opts[:distinct]
          raise(Error, "DISTINCT ON not supported by MySQL") unless opts[:distinct].empty?
          sql << " DISTINCT"
        end
      end
    end
  end
end<|MERGE_RESOLUTION|>--- conflicted
+++ resolved
@@ -148,11 +148,8 @@
 
       BOOL_TRUE = '1'.freeze
       BOOL_FALSE = '0'.freeze
-<<<<<<< HEAD
       CAST_TYPES = {String=>:CHAR, Integer=>:SIGNED, Time=>:DATETIME, DateTime=>:DATETIME, Numeric=>:DECIMAL, BigDecimal=>:DECIMAL, File=>:BINARY}
-=======
       TIMESTAMP_FORMAT = "'%Y-%m-%d %H:%M:%S'".freeze
->>>>>>> e7ad7656
       COMMA_SEPARATOR = ', '.freeze
       
       # MySQL can't use the varchar type in a cast.
