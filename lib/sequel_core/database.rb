require 'sequel_core/database/schema'

module Sequel
  # Array of all databases to which Sequel has connected.  If you are
  # developing an application that can connect to an arbitrary number of 
  # databases, delete the database objects from this or they will not get
  # garbage collected.
  DATABASES = []

  # A Database object represents a virtual connection to a database.
  # The Database class is meant to be subclassed by database adapters in order
  # to provide the functionality needed for executing queries.
  class Database
    include Schema::SQL

    # Array of supported database adapters
<<<<<<< HEAD
    ADAPTERS = %w'ado db2 dbi firebird informix jdbc mysql odbc openbase oracle postgres sqlite'.collect{|x| x.to_sym}
=======
    ADAPTERS = %w'ado db2 dbi do firebird informix jdbc mysql odbc openbase oracle postgres sqlite'.collect{|x| x.to_sym}
>>>>>>> 5f80e6d9

    SQL_BEGIN = 'BEGIN'.freeze
    SQL_COMMIT = 'COMMIT'.freeze
    SQL_ROLLBACK = 'ROLLBACK'.freeze

    # Hash of adapters that have been used
    @@adapters = Hash.new

    # Whether to use the single threaded connection pool by default
    @@single_threaded = false

    # Whether to quote identifiers (columns and tables) by default
    @@quote_identifiers = nil

    # Whether to upcase identifiers (columns and tables) by default
    @@upcase_identifiers = nil

    # The default schema to use
    attr_accessor :default_schema

    # Array of SQL loggers to use for this database
    attr_accessor :loggers

    # The options for this database
    attr_reader :opts
    
    # The connection pool for this database
    attr_reader :pool

    # The prepared statement objects for this database, keyed by name
    attr_reader :prepared_statements

    # Whether to quote identifiers (columns and tables) for this database
    attr_writer :quote_identifiers
    
    # Whether to upcase identifiers (columns and tables) for this database
    attr_writer :upcase_identifiers
    
    # Constructs a new instance of a database connection with the specified
    # options hash.
    #
    # Sequel::Database is an abstract class that is not useful by itself.
    #
    # Takes the following options:
    # * :default_schema : The default schema to use, should generally be nil
    # * :disconnection_proc: A proc used to disconnect the connection.
    # * :loggers : An array of loggers to use.
    # * :quote_identifiers : Whether to quote identifiers
    # * :single_threaded : Whether to use a single-threaded connection pool
    #
    # All options given are also passed to the ConnectionPool.  If a block
    # is given, it is used as the connection_proc for the ConnectionPool.
    def initialize(opts = {}, &block)
      @opts ||= opts
      
      @single_threaded = opts.include?(:single_threaded) ? opts[:single_threaded] : @@single_threaded
      @schemas = nil
      @default_schema = opts[:default_schema]
      @prepared_statements = {}
      @transactions = []
      @pool = (@single_threaded ? SingleThreadedPool : ConnectionPool).new(connection_pool_default_options.merge(opts), &block)
      @pool.connection_proc = proc{|server| connect(server)} unless block
      @pool.disconnection_proc = proc{|conn| disconnect_connection(conn)} unless opts[:disconnection_proc]

      @loggers = Array(opts[:logger]) + Array(opts[:loggers])
      ::Sequel::DATABASES.push(self)
    end
    
    ### Class Methods ###

    # The Database subclass for the given adapter scheme.
    # Raises Sequel::Error::AdapterNotFound if the adapter
    # could not be loaded.
    def self.adapter_class(scheme)
      scheme = scheme.to_s.gsub('-', '_').to_sym
      
      if (klass = @@adapters[scheme]).nil?
        # attempt to load the adapter file
        begin
          require "sequel_core/adapters/#{scheme}"
        rescue LoadError => e
          raise Error::AdapterNotFound, "Could not load #{scheme} adapter:\n  #{e.message}"
        end
        
        # make sure we actually loaded the adapter
        if (klass = @@adapters[scheme]).nil?
          raise Error::AdapterNotFound, "Could not load #{scheme} adapter"
        end
      end
      return klass
    end
        
    # Returns the scheme for the Database class.
    def self.adapter_scheme
      @scheme
    end
    
    # Connects to a database.  See Sequel.connect.
    def self.connect(conn_string, opts = {}, &block)
      if conn_string.is_a?(String)
        if conn_string =~ /\Ajdbc:/
          c = adapter_class(:jdbc)
          opts = {:uri=>conn_string}.merge(opts)
        elsif conn_string =~ /\Ado:/
          c = adapter_class(:do)
          opts = {:uri=>conn_string}.merge(opts)
        else
          uri = URI.parse(conn_string)
          scheme = uri.scheme
          scheme = :dbi if scheme =~ /\Adbi-/
          c = adapter_class(scheme)
          uri_options = {}
          uri.query.split('&').collect{|s| s.split('=')}.each{|k,v| uri_options[k.to_sym] = v} unless uri.query.blank?
          opts = c.send(:uri_to_options, uri).merge(uri_options).merge(opts)
        end
      else
        opts = conn_string.merge(opts)
        c = adapter_class(opts[:adapter] || opts['adapter'])
      end
      # process opts a bit
      opts = opts.inject({}) do |m, kv| k, v = *kv
        k = :user if k.to_s == 'username'
        m[k.to_sym] = v
        m
      end
      if block
        begin
          yield(db = c.new(opts))
        ensure
          db.disconnect if db
          ::Sequel::DATABASES.delete(db)
        end
        nil
      else
        c.new(opts)
      end
    end

    # Sets the default quote_identifiers mode for new databases.
    # See Sequel.quote_identifiers=.
    def self.quote_identifiers=(value)
      @@quote_identifiers = value
    end

    # Sets the default single_threaded mode for new databases.
    # See Sequel.single_threaded=.
    def self.single_threaded=(value)
      @@single_threaded = value
    end

    # Sets the default quote_identifiers mode for new databases.
    # See Sequel.quote_identifiers=.
    def self.upcase_identifiers=(value)
      @@upcase_identifiers = value
    end

    ### Private Class Methods ###

    # Sets the adapter scheme for the Database class. Call this method in
    # descendnants of Database to allow connection using a URL. For example the
    # following:
    #
    #   class Sequel::MyDB::Database < Sequel::Database
    #     set_adapter_scheme :mydb
    #     ...
    #   end
    #
    # would allow connection using:
    #
    #   Sequel.connect('mydb://user:password@dbserver/mydb')
    def self.set_adapter_scheme(scheme) # :nodoc:
      @scheme = scheme
      @@adapters[scheme.to_sym] = self
    end
    
    # Converts a uri to an options hash. These options are then passed
    # to a newly created database object. 
    def self.uri_to_options(uri) # :nodoc:
      { :user => uri.user,
        :password => uri.password,
        :host => uri.host,
        :port => uri.port,
        :database => (m = /\/(.*)/.match(uri.path)) && (m[1]) }
    end
    
    private_class_method :set_adapter_scheme, :uri_to_options
    
    ### Instance Methods ###

    # Executes the supplied SQL statement. The SQL can be supplied as a string
    # or as an array of strings. If an array is given, comments and excessive 
    # white space are removed. See also Array#to_sql.
    def <<(sql)
      execute_ddl((Array === sql) ? sql.to_sql : sql)
    end
    
    # Returns a dataset from the database. If the first argument is a string,
    # the method acts as an alias for Database#fetch, returning a dataset for
    # arbitrary SQL:
    #
    #   DB['SELECT * FROM items WHERE name = ?', my_name].print
    #
    # Otherwise, acts as an alias for Database#from, setting the primary
    # table for the dataset:
    #
    #   DB[:items].sql #=> "SELECT * FROM items"
    def [](*args, &block)
      (String === args.first) ? fetch(*args, &block) : from(*args, &block)
    end
    
    # Call the prepared statement with the given name with the given hash
    # of arguments.
    def call(ps_name, hash={})
      prepared_statements[ps_name].call(hash)
    end
    
    # Connects to the database. This method should be overridden by descendants.
    def connect
      raise NotImplementedError, "#connect should be overridden by adapters"
    end
    
    # Returns a blank dataset
    def dataset
      ds = Sequel::Dataset.new(self)
    end
    
    # Disconnects all available connections from the connection pool.  If any
    # connections are currently in use, they will not be disconnected.
    def disconnect
      pool.disconnect
    end

    # Executes the given SQL. This method should be overridden in descendants.
    def execute(sql, opts={})
      raise NotImplementedError, "#execute should be overridden by adapters"
    end
    
    # Method that should be used when submitting any DDL (Data Definition
    # Language) SQL.  By default, calls execute_dui.
    def execute_ddl(sql, opts={}, &block)
      execute_dui(sql, opts, &block)
    end

    # Method that should be used when issuing a DELETE, UPDATE, or INSERT
    # statement.  By default, calls execute.
    def execute_dui(sql, opts={}, &block)
      execute(sql, opts, &block)
    end

    # Method that should be used when issuing a INSERT
    # statement.  By default, calls execute_dui.
    def execute_insert(sql, opts={}, &block)
      execute_dui(sql, opts, &block)
    end

    # Fetches records for an arbitrary SQL statement. If a block is given,
    # it is used to iterate over the records:
    #
    #   DB.fetch('SELECT * FROM items'){|r| p r}
    #
    # The method returns a dataset instance:
    #
    #   DB.fetch('SELECT * FROM items').print
    #
    # Fetch can also perform parameterized queries for protection against SQL
    # injection:
    #
    #   DB.fetch('SELECT * FROM items WHERE name = ?', my_name).print
    def fetch(sql, *args, &block)
      ds = dataset
      ds.opts[:sql] = Sequel::SQL::PlaceholderLiteralString.new(sql, args)
      ds.each(&block) if block
      ds
    end
    alias_method :>>, :fetch
    
    # Returns a new dataset with the from method invoked. If a block is given,
    # it is used as a filter on the dataset.
    def from(*args, &block)
      ds = dataset.from(*args)
      block ? ds.filter(&block) : ds
    end
    
    # Returns a single value from the database, e.g.:
    #
    #   # SELECT 1
    #   DB.get(1) #=> 1 
    #
    #   # SELECT version()
    #   DB.get(:version.sql_function) #=> ...
    def get(expr)
      dataset.get(expr)
    end
    
    # Returns a string representation of the database object including the
    # class name and the connection URI (or the opts if the URI
    # cannot be constructed).
    def inspect
      "#<#{self.class}: #{(uri rescue opts).inspect}>" 
    end

    # Log a message at level info to all loggers.  All SQL logging
    # goes through this method.
    def log_info(message, args=nil)
      message = "#{message}; #{args.inspect}" if args
      @loggers.each{|logger| logger.info(message)}
    end

    # Return the first logger or nil if no loggers are being used.
    # Should only be used for backwards compatibility.
    def logger
      @loggers.first
    end

    # Replace the array of loggers with the given logger(s).
    def logger=(logger)
      @loggers = Array(logger)
    end

    # Returns true unless the database is using a single-threaded connection pool.
    def multi_threaded?
      !@single_threaded
    end
    
    # Returns a dataset modified by the given query block.  See Dataset#query.
    def query(&block)
      dataset.query(&block)
    end
    
    # Returns true if the database quotes identifiers.
    def quote_identifiers?
      return @quote_identifiers unless @quote_identifiers.nil?
      @quote_identifiers = @opts.include?(:quote_identifiers) ? @opts[:quote_identifiers] : (@@quote_identifiers.nil? ? quote_identifiers_default : @@quote_identifiers)
    end
    
    # Returns a new dataset with the select method invoked.
    def select(*args)
      dataset.select(*args)
    end
    
    # Default serial primary key options.
    def serial_primary_key_options
      {:primary_key => true, :type => :integer, :auto_increment => true}
    end
    
    # Returns true if the database is using a single-threaded connection pool.
    def single_threaded?
      @single_threaded
    end
    
    # Acquires a database connection, yielding it to the passed block.
    def synchronize(server=nil, &block)
      @pool.hold(server || :default, &block)
    end

    # Returns true if a table with the given name exists.  This requires a query
    # to the database unless this database object already has the schema for
    # the given table name.
    def table_exists?(name)
      if @schemas && @schemas[name]
        true
      else
        begin 
          from(name).first
          true
        rescue
          false
        end
      end
    end
    
    # Attempts to acquire a database connection.  Returns true if successful.
    # Will probably raise an error if unsuccessful.
    def test_connection(server=nil)
      synchronize(server){|conn|}
      true
    end

    # A simple implementation of SQL transactions. Nested transactions are not 
    # supported - calling #transaction within a transaction will reuse the 
    # current transaction. Should be overridden for databases that support nested 
    # transactions.
    def transaction(server=nil)
      synchronize(server) do |conn|
        return yield(conn) if @transactions.include?(Thread.current)
        log_info(begin_transaction_sql)
        conn.execute(begin_transaction_sql)
        begin
          @transactions << Thread.current
          yield(conn)
        rescue Exception => e
          log_info(rollback_transaction_sql)
          conn.execute(rollback_transaction_sql)
          transaction_error(e)
        ensure
          unless e
            log_info(commit_transaction_sql)
            conn.execute(commit_transaction_sql)
          end
          @transactions.delete(Thread.current)
        end
      end
    end
    
    # Typecast the value to the given column_type. Can be overridden in
    # adapters to support database specific column types.
    # This method should raise Sequel::Error::InvalidValue if assigned value
    # is invalid.
    def typecast_value(column_type, value)
      return nil if value.nil?
      case column_type
      when :integer
        begin
          Integer(value)
        rescue ArgumentError => e
          raise Sequel::Error::InvalidValue, e.message.inspect
        end
      when :string
        value.to_s
      when :float
        begin
          Float(value)
        rescue ArgumentError => e
          raise Sequel::Error::InvalidValue, e.message.inspect
        end
      when :decimal
        case value
        when BigDecimal
          value
        when String, Float
          value.to_d
        when Integer
          value.to_s.to_d
        else
          raise Sequel::Error::InvalidValue, "invalid value for BigDecimal: #{value.inspect}"
        end
      when :boolean
        case value
        when false, 0, "0", /\Af(alse)?\z/i
          false
        else
          value.blank? ? nil : true
        end
      when :date
        case value
        when Date
          value
        when DateTime, Time
          Date.new(value.year, value.month, value.day)
        when String
          value.to_date
        else
          raise Sequel::Error::InvalidValue, "invalid value for Date: #{value.inspect}"
        end
      when :time
        case value
        when Time
          value
        when String
          value.to_time
        else
          raise Sequel::Error::InvalidValue, "invalid value for Time: #{value.inspect}"
        end
      when :datetime
        raise(Sequel::Error::InvalidValue, "invalid value for Datetime: #{value.inspect}") unless value.is_one_of?(DateTime, Date, Time, String)
        if Sequel.datetime_class === value
          # Already the correct class, no need to convert
          value
        else
          # First convert it to standard ISO 8601 time, then
          # parse that string using the time class.
          (Time === value ? value.iso8601 : value.to_s).to_sequel_time
        end
      when :blob
        value.to_blob
      else
        value
      end
    end

    # Returns true if the database upcases identifiers.
    def upcase_identifiers?
      return @upcase_identifiers unless @upcase_identifiers.nil?
      @upcase_identifiers = @opts.include?(:upcase_identifiers) ? @opts[:upcase_identifiers] : (@@upcase_identifiers.nil? ? upcase_identifiers_default : @@upcase_identifiers)
    end
    
    # Returns the URI identifying the database.
    # This method can raise an error if the database used options
    # instead of a connection string.
    def uri
      uri = URI::Generic.new(
        self.class.adapter_scheme.to_s,
        nil,
        @opts[:host],
        @opts[:port],
        nil,
        "/#{@opts[:database]}",
        nil,
        nil,
        nil
      )
      uri.user = @opts[:user]
      uri.password = @opts[:password] if uri.user
      uri.to_s
    end
    
    # Explicit alias of uri for easier subclassing.
    def url
      uri
    end
    
    private
    
    # SQL to BEGIN a transaction.
    def begin_transaction_sql
      SQL_BEGIN
    end

    # SQL to COMMIT a transaction.
    def commit_transaction_sql
      SQL_COMMIT
    end

    # The default options for the connection pool.
    def connection_pool_default_options
      {}
    end
    
    def quote_identifiers_default
      true
    end

    # SQL to ROLLBACK a transaction.
    def rollback_transaction_sql
      SQL_ROLLBACK
    end
    
    # Convert the given exception to a DatabaseError, keeping message
    # and traceback.
    def raise_error(exception, opts={})
      if !opts[:classes] || exception.is_one_of?(*opts[:classes])
        e = DatabaseError.new("#{exception.class} #{exception.message}")
        e.set_backtrace(exception.backtrace)
        raise e
      else
        raise exception
      end
    end
    
    # Split the schema information from the table
    def schema_and_table(table_name)
      schema_utility_dataset.schema_and_table(table_name)
    end

    # Return the options for the given server by merging the generic
    # options for all server with the specific options for the given
    # server specified in the :servers option.
    def server_opts(server)
      opts = if @opts[:servers] && server_options = @opts[:servers][server]
        case server_options
        when Hash
          @opts.merge(server_options)
        when Proc
          @opts.merge(server_options.call(self))
        else
          raise Error, 'Server opts should be a hash or proc'
        end
      else
        @opts.dup
      end
      opts.delete(:servers)
      opts
    end

    # Raise a database error unless the exception is an Error::Rollback.
    def transaction_error(e, *classes)
      raise_error(e, :classes=>classes) unless Error::Rollback === e
    end

    # Sets whether to upcase identifiers by default.  Should be
    # overridden in subclasses for databases that fold unquoted
    # identifiers to lower case instead of uppercase, such as
    # MySQL, PostgreSQL, and SQLite.
    def upcase_identifiers_default
      true
    end
  end
end
<|MERGE_RESOLUTION|>--- conflicted
+++ resolved
@@ -14,11 +14,7 @@
     include Schema::SQL
 
     # Array of supported database adapters
-<<<<<<< HEAD
-    ADAPTERS = %w'ado db2 dbi firebird informix jdbc mysql odbc openbase oracle postgres sqlite'.collect{|x| x.to_sym}
-=======
     ADAPTERS = %w'ado db2 dbi do firebird informix jdbc mysql odbc openbase oracle postgres sqlite'.collect{|x| x.to_sym}
->>>>>>> 5f80e6d9
 
     SQL_BEGIN = 'BEGIN'.freeze
     SQL_COMMIT = 'COMMIT'.freeze
